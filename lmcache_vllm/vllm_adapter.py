--- conflicted
+++ resolved
@@ -6,15 +6,8 @@
 import dataclasses
 from copy import deepcopy
 from torch.nn.utils.rnn import pad_sequence
-<<<<<<< HEAD
 import torch.distributed as dist
 from vllm.attention.backends.utils import compute_slot_mapping
-=======
-from dataclasses import dataclass
-from torch import nn
-
-import torch.distributed as dist
->>>>>>> d4b64721
 
 if TYPE_CHECKING:
     from vllm.worker.model_runner import ModelInputForGPUWithSamplingMetadata
@@ -22,13 +15,7 @@
 from vllm import _custom_ops as ops
 from vllm.sequence import SequenceGroupMetadata
 from vllm.config import ModelConfig, ParallelConfig, CacheConfig
-<<<<<<< HEAD
 from vllm.utils import get_kv_cache_torch_dtype
-=======
-from vllm.distributed import get_pp_group
-from vllm.utils import get_kv_cache_torch_dtype
-from vllm.attention.backends.utils import compute_slot_mapping
->>>>>>> d4b64721
 
 from lmcache.logging import init_logger
 from lmcache.cache_engine import LMCacheEngine, LMCacheEngineBuilder
@@ -74,8 +61,6 @@
     glm_family = ["THUDM/glm-4-9b-chat"],
     qwen_family = ["Qwen/Qwen-7B"],
 )
-<<<<<<< HEAD
-=======
 
 @dataclass
 class ModelInputSubset:
@@ -125,7 +110,6 @@
     
     return model_input_subset
 
->>>>>>> d4b64721
 
 def init_lmcache_engine(
         model_config: ModelConfig,
@@ -165,11 +149,7 @@
         config_file = os.environ["LMCACHE_CONFIG_FILE"]
         logger.info(f"Loading LMCache config file {config_file}")
         config = LMCacheEngineConfig.from_file(config_file)
-<<<<<<< HEAD
-    
-=======
-
->>>>>>> d4b64721
+
     # If KV cache's dtype is "auto", enforce it to be the same with model's dtype
     if cache_config.cache_dtype == "auto":
         kv_cache_torch_dtype = get_kv_cache_torch_dtype(cache_config.cache_dtype,
@@ -207,10 +187,7 @@
     : return: Original `model_input` if driver_worker.
               Broadcasted `model_input` otherwise.
     """
-<<<<<<< HEAD
-=======
-
->>>>>>> d4b64721
+
     # broadcast len of `seq_group_metadata_list`
     if is_driver_worker:
         seq_group_len = [len(model_input.seq_group_metadata_list)]
@@ -226,14 +203,10 @@
         seq_group_metadata_list = [None] * seq_group_len
     dist.broadcast_object_list(seq_group_metadata_list , src=0)
     
-<<<<<<< HEAD
-    return dataclasses.replace(model_input, seq_group_metadata_list=seq_group_metadata_list)
-=======
     if is_driver_worker:
         return model_input
     else:
         return dataclasses.replace(model_input, seq_group_metadata_list=seq_group_metadata_list)
->>>>>>> d4b64721
 
 def close_lmcache_engine() -> None:
     """Close the LMCache engine if it is initialized.
@@ -276,11 +249,6 @@
     # is not and should not be supported here
     # what about multuple chunk prefills in a single batch??
     
-<<<<<<< HEAD
-
-=======
-    
->>>>>>> d4b64721
     # Assume all chunks are prefills
     is_all_prefill_run = ((attn_meta.num_prefills == len(seq_lens))\
         and prefill_meta is not None)
@@ -359,16 +327,9 @@
         
         seq_group_metadata_list = model_input.seq_group_metadata_list
         idx = 0
-<<<<<<< HEAD
         for seq_group_idx, seq_group_metadata in enumerate(seq_group_metadata_list):
             for seqid, seq_data in seq_group_metadata.seq_data.items():
                 if seq_data.get_len()-1 != selected_token_indices[0]:
-=======
-
-        for seq_group_idx, seq_group_metadata in enumerate(seq_group_metadata_list):
-            for seqid, seq_data in seq_group_metadata.seq_data.items():
-                if seq_data.get_len()-1 != selected_token_indices[idx]:
->>>>>>> d4b64721
                     # last chunk in chunk prefill
                     # or prefix already hit in retrieve
                     store_status[idx] = StoreStatus.SUFFIX_PREFILL
@@ -430,16 +391,8 @@
         end_layer = len(kv_caches)
 
     seq_data_idx = 0
-<<<<<<< HEAD
     seq_group_metadata_list = model_input.seq_group_metadata_list
     for seq_group_metadata in seq_group_metadata_list:
-=======
-    
-    seq_group_metadata_list = model_input.seq_group_metadata_list
-    
-    for seq_group_idx, seq_group_metadata in enumerate(seq_group_metadata_list):
-        status = store_status[seq_group_idx]
->>>>>>> d4b64721
         for seqid, seq_data in seq_group_metadata.seq_data.items():
             status = store_status[seq_data_idx]
             # TODO (Jiayi): can chunk prefill and vllm prefix caching use the same logic?
@@ -452,13 +405,9 @@
             elif status == StoreStatus.DECODE:
                 if seq_len % engine.chunk_size != 0:
                     continue
-<<<<<<< HEAD
             current_tokens = torch.tensor(seq_data.get_token_ids()[:seq_len], device="cpu")
             vllm_block_size = cache_config.block_size
             kv_tensors_mask = ~engine.lookup(current_tokens, True)
-=======
-            
->>>>>>> d4b64721
             slot_mapping = []
             compute_slot_mapping(False, slot_mapping, seqid, seq_len, 
                 0, 0, vllm_block_size, seq_group_metadata.block_tables)
@@ -520,41 +469,12 @@
     slot_mapping = model_input.attn_metadata.slot_mapping.flatten()
     seq_lens = model_input.attn_metadata.seq_lens
 
-<<<<<<< HEAD
-    if model_name in SUPPORTED_MODELS.llama_family or \
-        model_name in SUPPORTED_MODELS.mistral_family:
-        model = model_executable.model
-        model_layers = model.layers
-        attn_layers = [layer.self_attn for layer in model_layers]
-    elif model_name in SUPPORTED_MODELS.glm_family:
-        model = model_executable.transformer
-        model_layers = model.encoder.layers
-        attn_layers = [layer.self_attention for layer in model_layers]
-    else:
-        # FIXME(Jiayi): `else` is the default setting, which could be wrong
-        model = model_executable.model
-        model_layers = model.layers
-        attn_layers = [layer.self_attn for layer in model_layers]
-
-    # FIXME(Jiayi): ChatGLM does not have `model` or `start_layer`
-    # How does PP work in this case?
-    if hasattr(model, "start_layer"):
-        start_layer = model.start_layer
-    else:
-        start_layer = 0
-
-    if hasattr(model, "end_layer"):
-        end_layer = model.end_layer
-    else:
-        end_layer = len(kv_caches)
-=======
+
     model_input_subset = create_model_input_subset(
         model_name, model_executable)
-    model_layers = model_input_subset.model_layers
     attn_layers = model_input_subset.attn_layers
     start_layer = model_input_subset.start_layer
     end_layer = model_input_subset.end_layer
->>>>>>> d4b64721
     
     # The following metadata are needed to rebuilt the model input
     full_tokens_list = []
@@ -642,14 +562,7 @@
             for i in range(start_layer, end_layer):
                 layer_idx = i - start_layer
                 kv_cache = kv_caches[layer_idx]
-<<<<<<< HEAD
                 attn_layer = attn_layers[i]
-=======
-                
-                model_layer = model_layers[i]
-                attn_layer = attn_layers[i]
-                
->>>>>>> d4b64721
                 key_cache, value_cache = kv_cache[0], kv_cache[1]
                 ops.reshape_and_cache_flash(
                     kv_tuple[layer_idx][0].to(key_cache.device),
