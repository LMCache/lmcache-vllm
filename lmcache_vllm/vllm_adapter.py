--- conflicted
+++ resolved
@@ -115,7 +115,6 @@
     
     has_engine = LMCacheEngineBuilder.get(ENGINE_NAME) is not None
     if not has_engine or kv_caches is None:
-<<<<<<< HEAD
         return RetrieveStatus.NONE
 
     attn_meta = model_input.attn_metadata
@@ -153,17 +152,6 @@
     # for disaggregated prefilling: allow bypassing model execution
 
     return RetrieveStatus.NONE
-=======
-        return False
-    is_profile_run = (kv_caches is None) or (kv_caches[0] is None)
-    if is_profile_run:
-        return False
-    seq_group_list = model_input.seq_group_metadata_list
-    for seq_group in seq_group_list:
-        if seq_group.is_prompt:
-            return True
-    return False
->>>>>>> ebb8b1e4
 
 
 def lmcache_should_store(
@@ -283,7 +271,6 @@
     """
     engine = LMCacheEngineBuilder.get(ENGINE_NAME)
     assert engine is not None, "LMCache engine is not initialized."
-<<<<<<< HEAD
 
 
     with torch.cuda.stream(LMCACHE_CUDA_STREAM):
@@ -296,8 +283,6 @@
     slot_mapping_device = model_input.attn_metadata.slot_mapping[0].device
 
         
-=======
->>>>>>> ebb8b1e4
     if hasattr(model_executable.model, "start_layer"):
         start_layer = model_executable.model.start_layer
     else:
@@ -308,7 +293,7 @@
     else:
         end_layer = len(kv_caches)
 
-<<<<<<< HEAD
+
     # query_lens contains new KV caches that are added to vLLM.
     # so we will send them to decode instance
     # FIXME(Kuntai): This assume that all requests are prefill, which may not
@@ -376,51 +361,6 @@
 
     
         engine.store(current_tokens.cpu(), tuple(kv_tuple_list), skip_existing = True, blocking = False)
-=======
-    seq_group_metadata_list = model_input.seq_group_metadata_list
-    for seq_group_metadata in seq_group_metadata_list:
-        for seqid, seq_data in seq_group_metadata.seq_data.items():
-            save_this_seq = False
-            seq_len = seq_data.get_len()
-            if seq_group_metadata.is_prompt:
-                assert is_prefill
-                save_this_seq = True
-            else:
-                assert not is_prefill
-                save_this_seq = seq_len % engine.chunk_size == 0
-            if save_this_seq:
-                if seq_group_metadata.is_prompt:
-                    assert len(seq_group_metadata.seq_data) == 1
-                # Do store.
-                current_tokens = torch.tensor(seq_data.get_token_ids(), device="cpu")
-                assert len(current_tokens) == seq_len
-                skip_leading_tokens = 0 # Now do not skip.
-                if skip_leading_tokens < seq_len:
-                    assert skip_leading_tokens % engine.chunk_size == 0
-                    from vllm.attention.backends.utils import compute_slot_mapping
-                    slot_mapping = []
-                    compute_slot_mapping(False, slot_mapping, seqid, seq_len, 
-                                                                0, skip_leading_tokens, vllm_block_size, seq_group_metadata.block_tables)
-                    current_slot_mapping = slot_mapping[skip_leading_tokens:]
-                    kv_tuple_list = []
-                    for layer_id in range(start_layer, end_layer):
-                        kv_cache = kv_caches[layer_id - start_layer]
-
-                        _, _, num_heads, head_size = kv_cache[0].shape
-
-                        key_cache = kv_cache[0].reshape(-1, num_heads, head_size)
-                        value_cache = kv_cache[1].reshape(-1, num_heads, head_size)
-
-
-                        kv_tuple_list.append(
-                                (key_cache[current_slot_mapping],
-                                value_cache[current_slot_mapping])
-                            )
-                    assert skip_leading_tokens == 0
-                    logger.debug(f"Store skips {skip_leading_tokens} and then stores {seq_len - skip_leading_tokens}")
-                    engine.store(current_tokens.cpu(), tuple(kv_tuple_list), 
-                                skip_existing = True, blocking = False)
->>>>>>> ebb8b1e4
 
 
 @_lmcache_nvtx_annotate
@@ -478,7 +418,7 @@
     # idx is on a sequence, not a sequence group.
     idx = 0
     num_request_not_found = 0
-<<<<<<< HEAD
+
     for idx, slen in enumerate(seq_lens):
 
         start_pos = sum(seq_lens[:idx])
@@ -546,80 +486,7 @@
                 layer.self_attn.attn._k_scale,
                 layer.self_attn.attn._v_scale,
             )
-=======
-    temp_block_table_list = []
-    more_tokens_hit_list = []
-    for seq_group_metadata in seq_group_metadata_list:
-        request_id = seq_group_metadata.request_id
-        seq_ids = model_input.request_ids_to_seq_ids[request_id]
-        for seq_id in seq_ids:
-            seq_data = seq_group_metadata.seq_data[seq_id]
-            seq_len = seq_data.get_len()
-            slen = query_start_loc[idx + 1] - query_start_loc[idx]
-            start_pos = next_start_pos
-            end_pos = start_pos + slen
-            next_start_pos = end_pos
-            temp_block_table = deepcopy(seq_group_metadata.block_tables[seq_id])
-            temp_block_table_list.append(temp_block_table)
-            full_token_tensor = torch.tensor(seq_data.get_token_ids(), device="cpu")
-            full_tokens_list.append(full_token_tensor)
-            start_pos_list.append(start_pos)
-            skip_leading_tokens = seq_len - slen
-            assert skip_leading_tokens >= 0
-            if seq_group_metadata.is_prompt:
-                is_prefill.append(True)
-                logger.debug(f"skip_leading_tokens: {skip_leading_tokens}")
-                logger.debug(f"Tokens assigned to compute by vllm: {slen}")
-                logger.debug(f"full token length: {seq_len}")
-                # 1. Retrieve
-                mask_tensor = torch.ones_like(full_token_tensor, dtype=torch.bool)
-                mask_tensor[:skip_leading_tokens] = False
-                kv_tuple, ret_mask_tensor = engine.retrieve(full_token_tensor, mask_tensor)
-                # Assuming that the False in mask will never be returned.
-                num_extra_tokens = torch.sum(ret_mask_tensor).item()
-                # Then skip.
-                if num_extra_tokens > 0:
-                    logger.debug(f"Injected token number: {num_extra_tokens}")
-                    # 2. Inject
-                    for i in range(start_layer, end_layer):
-                        layer_idx = i - start_layer
-                        kv_cache = kv_caches[layer_idx]
-                        layer = model_executable.model.layers[i]
-                        key_cache, value_cache = kv_cache[0], kv_cache[1]
-                        ops.reshape_and_cache_flash(
-                            kv_tuple[layer_idx][0].to(key_cache.device),
-                            kv_tuple[layer_idx][1].to(value_cache.device),
-                            key_cache,
-                            value_cache,
-                            slot_mapping[start_pos:start_pos + num_extra_tokens],
-                            layer.self_attn.attn.kv_cache_dtype,
-                            layer.self_attn.attn._k_scale,
-                            layer.self_attn.attn._v_scale,
-                        )
-                    new_num_computed_tokens = skip_leading_tokens + num_extra_tokens
-                    if new_num_computed_tokens == seq_len:
-                        new_num_computed_tokens -= 1
-                    num_computed_tokens_list.append(new_num_computed_tokens)
-                    more_tokens_hit_list.append(new_num_computed_tokens - skip_leading_tokens) # Can be zero.
-                else:
-                    logger.debug(f"Injected token number: 0")
-                    num_request_not_found += 1
-                    num_computed_tokens_list.append(skip_leading_tokens)
-                    more_tokens_hit_list.append(0)
-            else:
-                is_prefill.append(False)
-                # Decoding.
-                assert skip_leading_tokens + 1 == seq_len
-                num_request_not_found += 1
-                num_computed_tokens_list.append(skip_leading_tokens)
-                more_tokens_hit_list.append(0)
-            idx += 1
-    
-    seq_cnt = len(query_start_loc) - 1
-    assert idx == seq_cnt
-    assert len(num_computed_tokens_list) == seq_cnt
-    assert len(more_tokens_hit_list) == seq_cnt
->>>>>>> ebb8b1e4
+
     
     if retrieve_status == RetrieveStatus.CHUNK_PREFILL and \
         num_request_not_found == 0:
