--- conflicted
+++ resolved
@@ -16,12 +16,8 @@
 from lmcache_vllm.vllm_adapter import (
         init_lmcache_engine, lmcache_should_store, lmcache_should_retrieve,
         lmcache_store_kv, lmcache_retrieve_kv, close_lmcache_engine,
-<<<<<<< HEAD
         broadcast_seq_group_metadata, StoreStatus, RetrieveStatus,
         SUPPORTED_MODELS)
-=======
-        broadcast_seq_group_metadata, StoreStatus, RetrieveStatus)
->>>>>>> d94f713b
 
 from lmcache.logging import init_logger
 logger = init_logger(__name__)
